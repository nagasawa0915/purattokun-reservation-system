--- conflicted
+++ resolved
@@ -79,16 +79,6 @@
     <!-- Spine WebGL Runtime -->
     <script src="https://unpkg.com/@esotericsoftware/spine-webgl@4.1.24/dist/iife/spine-webgl.js"></script>
     
-<<<<<<< HEAD
-    <!-- JSZip Library for Complete Package Export -->
-    <script src="https://cdnjs.cloudflare.com/ajax/libs/jszip/3.10.1/jszip.min.js"></script>
-    
-    <!-- メインJavaScript（シンプル版） -->
-    <script src="assets/js/script.js"></script>
-    
-    <!-- シンプルなSpine初期化 -->
-=======
->>>>>>> 1e9ad82e
     <script>
         // 🎯 URLパラメータで編集モード起動（1行追加機能）
         const urlParams = new URLSearchParams(window.location.search);
